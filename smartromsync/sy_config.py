"""Config loading, setup, validating, writing."""

import datetime
import json
import os
from pathlib import Path
from typing import Self

import tomlkit
from pydantic import BaseModel, model_validator
from pydantic_settings import BaseSettings

from . import PROGRAM_NAME, URL, __version__
from .logger import get_logger

# Logging should be all done at INFO level or higher as the log level hasn't been set yet
# Modules should all setup logging like this so the log messages include the modules name.
logger = get_logger(__name__)


class Target(BaseModel):
    """Flask configuration definition."""

    type: str = "local"
    remote_host: str = ""
    path: Path = Path()

    @model_validator(mode="after")
    def validate_config(self) -> Self:
        """Validate the configuration."""
        if self.type not in ["rsync", "local"]:
            msg = f"Invalid target type: {self.type}. Must be 'rsync' or 'local'."
            logger.error(msg)

        return self


class System(BaseModel):
    """Application configuration definition."""

    local_dir: Path = Path()
    remote_dir: Path = Path()
    region_list_include: list[str] = []
    region_list_exclude: list[str] = []
    special_list_include: list[str] = []
    special_list_exclude: list[str] = []

    @model_validator(mode="after")
    def validate_config(self) -> Self:
        """Validate the configuration."""
        if self.local_dir == self.remote_dir:
            msg = "local_dir and remote_dir cannot be the same."
            logger.error(msg)
        if self.remote_dir.is_absolute():
            # Convert to relative path if it's absolute
            self.remote_dir = Path(str(self.remote_dir).lstrip(os.sep))  # Bit of a HACK to remove leading slashes

        return self


class ConfigDef(BaseSettings):
    """Settings loaded from a TOML file."""

    # Default values for our settings
    target: Target = Target()
    systems: list[System] = []

    def write_config(self, config_location: Path) -> None:
        """Write the current settings to a TOML file."""
        config_location.parent.mkdir(parents=True, exist_ok=True)

        config_data = json.loads(self.model_dump_json())  # This is how we make the object safe for tomlkit
        if not config_location.exists():
            logger.warning("Config file does not exist, creating it at %s", config_location)
            config_location.touch()
            existing_data = config_data
        else:
            with config_location.open("r") as f:
                existing_data = tomlkit.load(f)

        logger.info("Writing config to %s", config_location)

        new_file_content_str = f"# Configuration file for {PROGRAM_NAME} v{__version__} {URL}\n"
        new_file_content_str += tomlkit.dumps(config_data)

        if existing_data != config_data:  # The new object will be valid, so we back up the old one
            time_str = datetime.datetime.now().strftime("%Y-%m-%d_%H%M%S")
            backup_file = config_location.parent / f"{config_location.stem}_{time_str}{config_location.suffix}.bak"
            logger.warning("Validation has changed the config file, backing up the old one to %s", backup_file)
            with backup_file.open("w") as f:
                f.write(tomlkit.dumps(existing_data))

        with config_location.open("w") as f:
            f.write(new_file_content_str)
<<<<<<< HEAD

    def print_config(self) -> None:
        """Print the current configuration."""
        msg = f"""{PROGRAM_NAME} v{__version__} {URL}
Current configuration:
  Target Type: {self.target.type}
  Remote Host: {self.target.remote_host}
  Remote base path: {self.target.path}
  Systems: {len(self.systems)}"""

        logger.info(msg)
=======
>>>>>>> 55ce8f62


def load_config(config_path: Path) -> ConfigDef:
    """Load the configuration file."""
    import tomlkit

    if not config_path.exists():
        return ConfigDef()

    with config_path.open("r") as f:
        config = tomlkit.load(f)

    return ConfigDef(**config)<|MERGE_RESOLUTION|>--- conflicted
+++ resolved
@@ -1,5 +1,6 @@
 """Config loading, setup, validating, writing."""
 
+import datetime
 import datetime
 import json
 import os
@@ -10,6 +11,7 @@
 from pydantic import BaseModel, model_validator
 from pydantic_settings import BaseSettings
 
+from . import PROGRAM_NAME, URL, __version__
 from . import PROGRAM_NAME, URL, __version__
 from .logger import get_logger
 
@@ -69,7 +71,28 @@
         """Write the current settings to a TOML file."""
         config_location.parent.mkdir(parents=True, exist_ok=True)
 
+        config_location.parent.mkdir(parents=True, exist_ok=True)
+
         config_data = json.loads(self.model_dump_json())  # This is how we make the object safe for tomlkit
+        if not config_location.exists():
+            logger.warning("Config file does not exist, creating it at %s", config_location)
+            config_location.touch()
+            existing_data = config_data
+        else:
+            with config_location.open("r") as f:
+                existing_data = tomlkit.load(f)
+
+        logger.info("Writing config to %s", config_location)
+
+        new_file_content_str = f"# Configuration file for {PROGRAM_NAME} v{__version__} {URL}\n"
+        new_file_content_str += tomlkit.dumps(config_data)
+
+        if existing_data != config_data:  # The new object will be valid, so we back up the old one
+            time_str = datetime.datetime.now().strftime("%Y-%m-%d_%H%M%S")
+            backup_file = config_location.parent / f"{config_location.stem}_{time_str}{config_location.suffix}.bak"
+            logger.warning("Validation has changed the config file, backing up the old one to %s", backup_file)
+            with backup_file.open("w") as f:
+                f.write(tomlkit.dumps(existing_data))
         if not config_location.exists():
             logger.warning("Config file does not exist, creating it at %s", config_location)
             config_location.touch()
@@ -92,7 +115,6 @@
 
         with config_location.open("w") as f:
             f.write(new_file_content_str)
-<<<<<<< HEAD
 
     def print_config(self) -> None:
         """Print the current configuration."""
@@ -104,8 +126,6 @@
   Systems: {len(self.systems)}"""
 
         logger.info(msg)
-=======
->>>>>>> 55ce8f62
 
 
 def load_config(config_path: Path) -> ConfigDef:
